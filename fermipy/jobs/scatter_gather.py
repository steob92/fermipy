# Licensed under a 3-clause BSD style license - see LICENSE.rst
"""
Abstract interface for parallel execution of multiple jobs.

The main class is `ScatterGather`, which can submit many instances
of a job with different configurations.

The `ConfigMaker` abstract helper class is used to generate configurations.
"""
from __future__ import absolute_import, division, print_function


import sys
import os
import time
import copy
import argparse

import numpy as np
#from enum import Enum

from fermipy.jobs.job_archive import get_timestamp, JobStatus, JobDetails
from fermipy.jobs.chain import add_argument, extract_arguments, Link



ACTIONS = ['run', 'resubmit', 'init',
           'scatter', 'gather', 'check_status', 'config', 'skip']


def remove_file(filepath, dry_run=False):
    """Remove the file at filepath

    Catches exception if the file does not exist.

    If dry_run is True, print name of file to be removed, but do not remove it.
    """
    if dry_run:
        sys.stdout.write("rm %s\n" % filepath)
    else:
        try:
            os.remove(filepath)
        except OSError:
            pass


def clean_job(logfile, outfiles, dry_run=False):
    """Removes log file and files created by failed jobs.

    If dry_run is True, print name of files to be removed, but do not remove them.
    """
    remove_file(logfile, dry_run)
    for outfile in outfiles.values():
        remove_file(outfile, dry_run)


class ConfigMaker(object):
    """Abstract helper class to build configuration dictionaries for parallel jobs.

    Sub-classes will need to:

    Define options by passing a dictionary of option tuples to the c'tor.
    This will take a form something like:

    options=dict(string_opt=("default", "Some string", str),
                 float_opt=(3.0, "Some float", float),
                 list_opt=(None, "Some list", list))
    """

    def __init__(self, link, **kwargs):
        """C'tor
        """
        self.link = link
        self._options = kwargs.get('options', {})

    def add_options(self, option_dict):
        """Add options into an option dictionary"""
        option_dict.update(self._options)

    def add_arguments(self, parser, action):
        """Hook to add arguments to an `argparse.ArgumentParser` """
        if action is None:
            return
        for key, val in self._options.items():
            add_argument(parser, key, val)

    def make_base_config(self, args):
        """Hook to build a baseline job configuration

        Parameters
        ----------

        args : dict
            Command line arguments, see add_arguments
        """
        self.link.update_args(args)
        return self.link.args

    def build_job_configs(self, args):
        """Hook to build job configurations

        Sub-class implementation should return three dictionaries:

        input_config : dict
            Configuration options passed to initializers

        job_configs : dict
            Dictionary of dictionaries passed to parallel jobs

        output_config : dict
            Configuration options passed to gatherer
        """
        raise NotImplementedError(
            "ScatterGather.ConfigMaker.build_job_configs")


class ScatterGather(Link):
    """ Abstract base class to dispatch several jobs in parallel and
    collect and merge the results.
    """
    default_init_logfile = 'init'
    default_prefix_logfile = 'scatter'
    default_gather_logfile = 'gather'

    default_options = dict(action=('run', 'Action to perform', str),
                           dry_run=(
                               False, 'Print commands, but do not execute them', bool),
                           job_check_sleep=(
                               300, 'Sleep time between checking on job status (s)', int),
                           force_gather=(False, 'Force gathering stage', bool),
                           print_update=(
                               False, 'Print summary of job status', bool),
                           check_status_once=(False,
                                              'Check status only once before proceeding', bool),)

    def __init__(self, **kwargs):
        """C'tor

        Keyword arguements
        ---------------
        config_maker : `ConfigMaker'
            Object used to translate arguments
            Must have functions 'add_arguments' and 'build_job_configs'
            Defaults to ConfigMaker()

        usage : str
            Usage string for argument parser

        description : str
            Description string for argument parser

        job_archive : `fermipy.job_archive.JobArchive` [optional]
            Archive used to track jobs and associated data products
            Defaults to None

        initialize : `fermipy.chain.Link` [optional]
            Link run for the initialization stage
            Defaults to None

        scatter : `fermipy.chain.Link`
            Link run for the scatter stage
            Defaults to None

        gather : `fermipy.chain.Link` [optional]
            Link run for the gather stage
            Defaults to None

        no_batch : bool
            If true, do not send jobs to the batch to run
            Defaults to False
        """
        linkname = kwargs.pop('linkname', 'ScatterGather')
        self._config_maker = kwargs.pop('config_maker', None)
        self._usage = kwargs.pop('usage', "")
        self._description = kwargs.pop('description', "")
        self._job_archive = kwargs.pop('job_archive', None)
        self._initialize_link = kwargs.pop('initialize', None)
        self._scatter_link = kwargs.pop('scatter', None)
        self._gather_link = kwargs.pop('gather', None)
        self._no_batch = kwargs.pop('no_batch', False)
        options = kwargs.get('options', self.default_options.copy())
        self._config_maker.add_options(options)
        Link.__init__(self, linkname,
                      options=options,
                      parser=self._make_parser(),
                      **kwargs)
        self._base_config = None
        self._input_config = {}
        self._job_configs = {}
        self._output_config = {}

    @property
    def config_maker(self):
        """Return the object used to translate arguments """
        return self._config_maker

    @property
    def base_config(self):
        """Return the baseline job configuration """
        return self._base_config

    @property
    def job_archive(self):
        """Return the `JobArchive` object"""
        return self._job_archive

    @property
    def initialize_link(self):
        """Return the `Link` object used to initial the processing"""
        return self._initialize_link

    @property
    def scatter_link(self):
        """Return the `Link` object used the scatter phase of processing"""
        return self._scatter_link

    @property
    def gather_link(self):
        """Return the `Link` object used the scatter phase of processing"""
        return self._gather_link

    @property
    def no_batch(self):
        """Return the value of the no_batch flag"""
        return self._no_batch

<<<<<<< HEAD
    @staticmethod
    def _make_init_logfile_name(jobname, input_config):
        """ Hook to inster the name of a logfile into the input config """
        logfile = input_config.get(
            'logfile', "%s_%s.log"%(ScatterGather.default_init_logfile, jobname))
        input_config['logfile'] = logfile

    @staticmethod
    def _make_scatter_logfile_name(key, jobname, job_config):
        """ Hook to inster the name of a logfile into the input config """
        logfile = job_config.get('logfile', "%s_%s_%s.log" %
                                 (ScatterGather.default_prefix_logfile, jobname, key))
        job_config['logfile'] = logfile

    @staticmethod
    def _make_gather_logfile_name(jobname, output_config):
        """ Hook to construct the name of a logfile the gatherer """
        logfile = output_config.get(
            'logfile', "%s_%s.log"%(ScatterGather.default_gather_logfile, jobname))
=======
    @classmethod
    def _make_init_logfile_name(cls, input_config):
        """ Hook to inster the name of a logfile into the input config """
        logfile = input_config.get('logfile', cls.default_init_logfile)
        input_config['logfile'] = logfile

    @classmethod
    def _make_scatter_logfile_name(cls, key, job_config):
        """ Hook to inster the name of a logfile into the input config """
        logfile = job_config.get('logfile', "%s_%s.log" %
                                 (cls.default_prefix_logfile, key))
        job_config['logfile'] = logfile

    @classmethod
    def _make_gather_logfile_name(cls, output_config):
        """ Hook to construct the name of a logfile the gatherer """
        logfile = output_config.get(
            'logfile', cls.default_gather_logfile)
>>>>>>> e4a4240f
        output_config['logfile'] = logfile

    def check_job(self, job_details):
        """ Check the status of a specfic job """
        raise NotImplementedError('ScatterGather.check_job')

    def dispatch_job_hook(self, link, key, job_config, logfile):
        """Hook to dispatch a single job"""
        raise NotImplementedError("ScatterGather.dispatch_job_hook")

    def update_args(self, override_args):
        """Update the arguments used to invoke the application

        Note that this will also update the dictionary of input and output files

        Parameters
        ----------

        override_args : dict
            dictionary of arguments to override the current values
        """
        self.args = extract_arguments(override_args, self.args, self.mapping)
        self.build_configs(self.args)
        if self._initialize_link is not None:
            self._initialize_link.update_args(self._input_config)
        if self._gather_link is not None:
            self._gather_link.update_args(self._output_config)
        if len(self._scatter_link.jobs) == 0:
            self.build_job_dict()
        self._latch_file_info()

    def get_jobs(self, recursive=True):
        """Return a dictionary with all the jobs

        If recursive is True this will include jobs from all internal `Link`
        """
        if recursive:
            ret_dict = self.jobs.copy()
            if self._initialize_link is not None:
                ret_dict.update(self._initialize_link.get_jobs(recursive))
            ret_dict.update(self._scatter_link.get_jobs(recursive))
            if self._gather_link is not None:
                ret_dict.update(self._gather_link.get_jobs(recursive))
            return ret_dict
        else:
            return self.jobs

    def print_summary(self, stream=sys.stdout, indent="", recurse_level=2):
        """Print a summary of the activity done by this `Link`.

        Parameters
        ----------

        stream : `file`
            Stream to print to
        indent : str
            Indentation at start of line
        recurse_level : int
            Number of recursion levels to print
        """
        Link.print_summary(self, stream, indent, recurse_level)
        if recurse_level > 0:
            recurse_level -= 1
            indent += "  "
            if self._initialize_link is not None:
                stream.write("\n")
                self._initialize_link.print_summary(
                    stream, indent, recurse_level)
            stream.write("\n")
            self._scatter_link.print_summary(stream, indent, recurse_level)
            if self._gather_link is not None:
                stream.write("\n")
                self._gather_link.print_summary(stream, indent, recurse_level)

    def _latch_file_info(self):
        """Internal function to update the dictionaries
        keeping track of input and output files
        """
        self.files.file_dict.clear()
        self.sub_files.file_dict.clear()
        self.files.latch_file_info(self.args)

        if self._initialize_link is not None:
            self.sub_files.update(self._initialize_link.files.file_dict)
            self.sub_files.update(self._initialize_link.sub_files.file_dict)
        self._scatter_link.update_sub_file_dict(self.sub_files)
        if self._gather_link is not None:
            self.sub_files.update(self._gather_link.files.file_dict)
            self.sub_files.update(self._gather_link.sub_files.file_dict)

    def check_status(self, check_once=False, fail_pending=False):
        """Check on the status of all the jobs in job dict.

        Returns
        -------

        running  : bool
            True if jobs are still running
        failed   : bool
            True if any jobs have failed
        """
        running = True
        first = True
        while running:
            if first:
                first = False
            elif self.args['dry_run']:
                break
            else:
                print("Sleeping %.0f seconds between status checks" %
                       self.args['job_check_sleep'])
                time.sleep(self.args['job_check_sleep'])

            running, failed = self._check_completion(fail_pending)
            if self.args['force_gather']:
                sys.stdout.write('Forcing results gathering\n')
                running = False
            elif self.args['check_status_once'] or check_once:
                self.print_update()
                break

            if self.args['print_update']:
                self.print_update()

            if self._job_archive is not None:
                self._job_archive.write_table_file()
 
        if failed:
            self.print_update()
            self.print_failed()
            self.set_status_self(status=JobStatus.partial_failed)
        elif running:
            self.set_status_self(status=JobStatus.running)
        else:
            self.set_status_self(status=JobStatus.done)

        if self._job_archive is not None:
            self._job_archive.write_table_file()

        return running, failed

    def _check_completion(self, fail_pending=False):
        """Internal function to check the completion of all the dispatched jobs

        Returns
        -------

        running : bool
            True if the jobs are still running

        failed : bool
            True if any jobs have failed
        """
        if self._initialize_link is not None:
            running, failed = self._check_link_completion(
                self._initialize_link, fail_pending)
            if running or failed:
                return running, failed
        running, failed = self._check_link_completion(self._scatter_link, fail_pending)
        if running or failed:
            return running, failed
        if self._gather_link is not None:
            running, failed = self._check_link_completion(self._gather_link, fail_pending)
        return running, failed

    def _check_link_completion(self, link, fail_pending=False):
        """Internal function to check the completion of all the dispatched jobs

        Returns
        -------

        running : bool
            True if the jobs are still running

        failed : bool
            True if any jobs have failed
        """
        failed = False
        running = False
        for job_key, job_details in link.jobs.items():
            #if job_details.status == JobStatus.failed:
            #    failed = True
            #    continue
            #elif job_details.status == JobStatus.done:
            #    continue
            if job_key == '__top__':
                continue
            job_details.status = self.check_job(job_details)
            if job_details.status == JobStatus.failed:
                failed = True
            elif job_details.status == JobStatus.pending:
                if fail_pending:
                    failed = True
                else:
                    running = True
            elif job_details.status == JobStatus.running:
                running = True
            link.jobs[job_key] = job_details
            link.set_status_self(job_details.jobkey, job_details.status)

        return running, failed

    def _merge_config(self, config_in):
        """Merge a configuration with the baseline, return the merged configuration """
        config_out = self._base_config.copy()
        config_out.update(config_in)
        return config_out

    def build_configs(self, args):
        """Build the configuration objects.

        This invokes the `ConfigMaker` to build the configurations
        """
        self._base_config = self._config_maker.make_base_config(args)
        self._input_config, self._job_configs, self._output_config =\
            self._config_maker.build_job_configs(args)

    def initialize(self):
        """Run the initialization `Link` using self._input_config as input.

        Returns a `JobStatus` enum
        """
        if self._initialize_link is None:
            return JobStatus.no_job
        key = self._initialize_link.jobs.keys()[0]
        job_details = self.dispatch_job(self._initialize_link, key=key)

        running = True            
        while running:
            if self.args['dry_run']:
                print("Dry run break")
                break
            running, failed = self._check_link_completion(self._initialize_link)
            if failed:
                return JobStatus.failed
            print("Sleeping %.0f seconds between status checks" %
                  self.args['job_check_sleep'])
            time.sleep(self.args['job_check_sleep'])

        return job_details.status

    def submit_jobs(self, link, job_dict=None):
        """Run the `Link` with all of the items job_dict as input.

        If job_dict is None, the job_dict will be take from link.jobs

        Returns a `JobStatus` enum
        """
        failed = False
        if job_dict is None:
            job_dict = link.jobs

        for job_key, job_details in sorted(job_dict.items()):
            job_config = job_details.job_config
            # clean failed jobs
            if job_details.status == JobStatus.failed:
                clean_job(job_details.logfile, job_details.outfiles,
                          self.args['dry_run'])
            job_config['logfile'] = job_details.logfile
            new_job_details = self.dispatch_job(link, job_key)
            if new_job_details.status == JobStatus.failed:
                failed = True
                clean_job(new_job_details.logfile,
                          new_job_details.outfiles, self.args['dry_run'])
            link.jobs[job_key] = new_job_details
        if failed:
            return JobStatus.failed
        return JobStatus.done

    def gather_results(self):
        """Run the gather `Link` using self._output_config as input

        Returns a `JobStatus` enum
        """
        if self._gather_link is None:
            return JobStatus.no_job
        job_details = self.dispatch_job(self._gather_link, key='gather')
        return job_details.status

    def dispatch_job(self, link, key):
        """Function to dispatch a single job

        Parameters
        ----------

        link : `Link`
            Link object that sendes the job

        key : str
            Key used to identify this particular job

        Returns `JobDetails` object
        """
        try:
            job_details = link.jobs[key]
        except KeyError:
            print(key, link.jobs)
        job_config = job_details.job_config
        link.update_args(job_config)
        logfile = job_config['logfile']
        try:
            self.dispatch_job_hook(link, key, job_config, logfile)
            job_details.status = JobStatus.running
        except IOError:
            job_details.status = JobStatus.failed

        if self._job_archive is not None:
            self._job_archive.register_job(job_details)
        return job_details

    def _make_parser(self):
        """Make an argument parser for this chain """
        parser = argparse.ArgumentParser(usage=self._usage,
                                         description=self._description)
        return parser

    def print_update(self, stream=sys.stdout):
        """Print an update about the current number of jobs running """
        n_total = len(self._job_configs)
        
        job_stats = np.zeros(8, int)

        job_det_list = []
        if self._initialize_link is not None:
            job_det_list += self._initialize_link.jobs.values()
        job_det_list += self._scatter_link.jobs.values()
        if self._gather_link is not None:
            job_det_list += self._gather_link.jobs.values()

        for job_dets in job_det_list:
            if job_dets.status == JobStatus.no_job:
                continue
            job_stats[job_dets.status] += 1
 

        stream.write("Status :\n  Total  : %i\n  Unknown: %i\n" %
                     (job_stats.sum(), job_stats[JobStatus.unknown]))
        stream.write("  Not Ready: %i\n  Ready: %i\n" %
                     (job_stats[JobStatus.not_ready], job_stats[JobStatus.ready]))
        stream.write("  Pending: %i\n  Running: %i\n" %
                     (job_stats[JobStatus.pending], job_stats[JobStatus.running]))
        stream.write("  Done: %i\n  Failed: %i\n" % 
                     (job_stats[JobStatus.done], job_stats[JobStatus.failed]))
        
        

    def print_failed(self, stream=sys.stderr):
        """Print list of the failed jobs """
        for job_key, job_details in sorted(self.jobs.items()):
            if job_details.status == JobStatus.failed:
                stream.write("Failed job %s : log = %s\n" %
                             (job_key, job_details.logfile))

    def __call__(self, argv):
        """Parses command line arguments and runs the requested action

        Parameters
        ----------

        argv : list-like
            List of command line arguments

        Returns str with status
        """
        return self.invoke(argv[1:])

    def invoke(self, argv):
        """Invoke this object to preform a particular action

        Parameters
        ----------

        argv : list-like
            List of command line arguments, passed to helper classes

        Returns str with status
        """
        args = self.run_argparser(argv)

        if args.action not in ACTIONS:
            sys.stderr.write(
                "Unrecognized action %s, options are %s\n" % (args.action, ACTIONS))

        if args.action == 'skip':
            return JobStatus.no_job
            
        if args.action in ['run', 'resubmit', 'init',
                           'scatter', 'gather', 'check_status', 'config']:
            self.build_configs(args.__dict__)

        if args.action in ['init', 'scatter', 'gather', 'check_status', 'config']:
            # This is called explicitly in run and resubmit
            self.build_job_dict()
        
        self.run_action(args.action, args.dry_run)


    def run_action(self, action, dry_run):
        """
        """
        if action == 'run':
            return self.run_jobs()
        elif action == 'resubmit':
            return self.resubmit()
        elif action == 'init':
            return self.initialize()
        elif action == 'scatter':
            return self.submit_jobs(self.scatter_link)
        elif action == 'gather':
            return self.gather_results()
        elif action == 'check_status':
            running, failed = self.check_status()
            if failed:
                return JobStatus.failed
            elif running:
                return JobStatus.running
            elif dry_run:
                return JobStatus.no_job
            return JobStatus.done
        elif action == 'config':
            return JobStatus.done

    def build_job_dict(self):
        """Build a dictionary of `JobDetails` objects for the internal `Link`"""
        if self.args['dry_run']:
            status = JobStatus.unknown
        else:
            status = JobStatus.not_ready

        if self.jobs.has_key('__top__'):
            pass
        else:
            job_details = JobDetails(jobname=self.linkname,
                                     jobkey='__top__',
                                     appname=self.appname,
                                     logfile="%s_top.log"%self.linkname,
                                     job_config=self.args,
                                     timestamp=get_timestamp(),
                                     file_dict=copy.deepcopy(self.files),
                                     sub_file_dict=copy.deepcopy(self.sub_files),
                                     status=status)
            self.jobs[job_details.fullkey] = job_details
        
        if self._initialize_link is not None:
            full_init_config = self._input_config.copy()
            ScatterGather._make_init_logfile_name(self.linkname, full_init_config)
            logfile = full_init_config.get('logfile')
            self._initialize_link.register_job(key='init',
                                               job_config=full_init_config,
                                               logfile=logfile,
                                               status=status)

        for jobkey, job_config in sorted(self._job_configs.items()):
            full_job_config = self._merge_config(job_config)
            ScatterGather._make_scatter_logfile_name(jobkey, self.linkname, full_job_config)
            logfile = full_job_config.get('logfile')
            self._scatter_link.register_job(key=jobkey,
                                            job_config=full_job_config,
                                            logfile=logfile,
                                            status=status)

        if self._gather_link is not None:
            full_gather_config = self._output_config.copy()
            ScatterGather._make_gather_logfile_name(self.linkname, full_gather_config)
            logfile = full_gather_config.get('logfile')
            self._gather_link.register_job(key='gather',
                                           job_config=full_gather_config,
                                           logfile=logfile,
                                           status=status)

    def run_jobs(self):
        """Function to dipatch jobs and collect results
        """
        init_status = self.initialize()
        if init_status == JobStatus.failed:
            return JobStatus.failed
        
        self.build_job_dict()

        scatter_status = self.submit_jobs(self.scatter_link)
        if scatter_status == JobStatus.failed:
            return JobStatus.failed

        running, failed = self.check_status()
        if self.args['force_gather'] or (running is False):
            gather_status = self.gather_results()
            return gather_status

        if self.args['dry_run']:
            gather_status = self.gather_results()
            return JobStatus.unknown

        if failed:
            return JobStatus.failed
        else:
            return JobStatus.done

    def run(self, stream=sys.stdout, dry_run=False, stage_files=True):
        """ """
        argv = self.make_argv()
        if dry_run:
            argv.append('--dry_run')
        self.invoke(argv)

    def run_link(self, stream=sys.stdout, dry_run=False, stage_files=True):
        """ """
        argv = self.make_argv()
        if dry_run:
            argv.append('--dry_run')
        self.invoke(argv)

    def resubmit(self):
        """Function to resubmit failed jobs and collect results
        """
        self.build_job_dict()
        running, failed = self.check_status(True, True)
        if failed is False:
            return JobStatus.done

        if self._initialize_link is not None:
            failed_jobs = self._initialize_link.get_failed_jobs(True)
            if len(failed_jobs) != 0:
                init_status = self.initialize()
                if init_status == JobStatus.failed:
                    return JobStatus.failed

        failed_jobs = self._scatter_link.get_failed_jobs(True)
        if len(failed_jobs) != 0:
            scatter_status = self.submit_jobs(self._scatter_link, failed_jobs)
            if scatter_status == JobStatus.failed:
                return JobStatus.failed

        running, failed = self.check_status()
        if self.args['force_gather'] or (running is False):
            gather_status = self.gather_results()
            return gather_status

        if self.args['dry_run']:
            return JobStatus.unknown
        return JobStatus.done

    def run_argparser(self, argv):
        """Initialize self with a set of arguments
        """
        if self._parser is None:
            raise ValueError('Link was not given a parser on initialization')
        args = self._parser.parse_args(argv)
        self.update_args(args.__dict__)

        return args<|MERGE_RESOLUTION|>--- conflicted
+++ resolved
@@ -224,27 +224,7 @@
         """Return the value of the no_batch flag"""
         return self._no_batch
 
-<<<<<<< HEAD
-    @staticmethod
-    def _make_init_logfile_name(jobname, input_config):
-        """ Hook to inster the name of a logfile into the input config """
-        logfile = input_config.get(
-            'logfile', "%s_%s.log"%(ScatterGather.default_init_logfile, jobname))
-        input_config['logfile'] = logfile
-
-    @staticmethod
-    def _make_scatter_logfile_name(key, jobname, job_config):
-        """ Hook to inster the name of a logfile into the input config """
-        logfile = job_config.get('logfile', "%s_%s_%s.log" %
-                                 (ScatterGather.default_prefix_logfile, jobname, key))
-        job_config['logfile'] = logfile
-
-    @staticmethod
-    def _make_gather_logfile_name(jobname, output_config):
-        """ Hook to construct the name of a logfile the gatherer """
-        logfile = output_config.get(
-            'logfile', "%s_%s.log"%(ScatterGather.default_gather_logfile, jobname))
-=======
+
     @classmethod
     def _make_init_logfile_name(cls, input_config):
         """ Hook to inster the name of a logfile into the input config """
@@ -263,7 +243,6 @@
         """ Hook to construct the name of a logfile the gatherer """
         logfile = output_config.get(
             'logfile', cls.default_gather_logfile)
->>>>>>> e4a4240f
         output_config['logfile'] = logfile
 
     def check_job(self, job_details):
